--- conflicted
+++ resolved
@@ -7,12 +7,7 @@
 
 
 async def running():
-<<<<<<< HEAD
-    
-    test_db_filepath = "./db/test.db"
-=======
     test_db_filepath = "./data/mock_twitter.db"
->>>>>>> 2dfc3b75
 
     channel = Twitter_Channel()
     infra = Twitter(test_db_filepath, channel)
