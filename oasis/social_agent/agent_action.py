--- conflicted
+++ resolved
@@ -51,14 +51,11 @@
                 self.unmute,
                 self.purchase_product,
                 self.interview,
-<<<<<<< HEAD
                 self.report_post,
-=======
                 self.join_group,
                 self.leave_group,
                 self.send_to_group,
                 self.create_group,
->>>>>>> eee530a7
             ]
         ]
 
@@ -674,7 +671,6 @@
         """
         return await self.perform_action(prompt, ActionType.INTERVIEW.value)
 
-<<<<<<< HEAD
     
     async def report_post(self, post_id: int, report_reason: str):
         r"""Report a specified post with a given reason.
@@ -702,7 +698,7 @@
         """
         report_message = (post_id, report_reason)
         return await self.perform_action(report_message, ActionType.REPORT_POST.value)
-=======
+
     async def create_group(self, group_name: str):
         r"""Creates a new group on the platform.
 
@@ -758,5 +754,4 @@
     async def listen_from_group(self):
         r"""Listen messages from groups"""
         return await self.perform_action(self.agent_id,
-                                         ActionType.LISTEN_FROM_GROUP.value)
->>>>>>> eee530a7
+                                         ActionType.LISTEN_FROM_GROUP.value)