--- conflicted
+++ resolved
@@ -40,13 +40,6 @@
     UNDO_DISLIKE_COMMENT = "undo_dislike_comment"
     DO_NOTHING = "do_nothing"
     PURCHASE_PRODUCT = "purchase_product"
-<<<<<<< HEAD
-    JOIN_GROUP = "join_group"
-    LEAVE_GROUP = "leave_group"
-    SEND_TO_GROUP = "send_to_group"
-    CREATE_GROUP = "create_group"
-    LISTEN_FROM_GROUP = "listen_from_group"
-=======
     INTERVIEW = "interview"
 
     @classmethod
@@ -77,7 +70,11 @@
             cls.FOLLOW,
             cls.MUTE,
         ]
->>>>>>> 8130c4b2
+    JOIN_GROUP = "join_group"
+    LEAVE_GROUP = "leave_group"
+    SEND_TO_GROUP = "send_to_group"
+    CREATE_GROUP = "create_group"
+    LISTEN_FROM_GROUP = "listen_from_group"
 
 
 class RecsysType(Enum):
