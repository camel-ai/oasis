--- conflicted
+++ resolved
@@ -1,14 +1,11 @@
 '''注意需要在写入rec_matrix的时候判断是否超过max_rec_tweet_len'''
 import random
-<<<<<<< HEAD
 import time
 from .typing import ActionType
 import numpy as np
 # init model
 from sentence_transformers import SentenceTransformer
-=======
 from typing import Any, Dict, List
->>>>>>> 4f651726
 
 try:
     model = SentenceTransformer('paraphrase-MiniLM-L6-v2')
