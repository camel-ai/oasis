# # File: SandboxTwitterModule/twitter_infra_core/typing.py
from enum import Enum


class ActionType(Enum):
    EXIT = "exit"
    REFRESH = "refresh"
    SEARCH_USER = "search_user"
    SEARCH_TWEET = "search_tweet"
    CREATE_TWEET = "create_tweet"
    LIKE = "like"
    UNLIKE = "unlike"
    FOLLOW = "follow"
    UNFOLLOW = "unfollow"
    MUTE = "mute"
    UNMUTE = "unmute"
    TREND = "trend"
    SIGNUP = "sign_up"
<<<<<<< HEAD
    RETWEET = "retweet"
=======
    UPDATE_REC = "update_rec"
>>>>>>> 2dfc3b75
<|MERGE_RESOLUTION|>--- conflicted
+++ resolved
@@ -16,8 +16,5 @@
     UNMUTE = "unmute"
     TREND = "trend"
     SIGNUP = "sign_up"
-<<<<<<< HEAD
     RETWEET = "retweet"
-=======
-    UPDATE_REC = "update_rec"
->>>>>>> 2dfc3b75
+    UPDATE_REC = "update_rec"