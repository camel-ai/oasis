# =========== Copyright 2023 @ CAMEL-AI.org. All Rights Reserved. ===========
# Licensed under the Apache License, Version 2.0 (the “License”);
# you may not use this file except in compliance with the License.
# You may obtain a copy of the License at
#
#     http://www.apache.org/licenses/LICENSE-2.0
#
# Unless required by applicable law or agreed to in writing, software
# distributed under the License is distributed on an “AS IS” BASIS,
# WITHOUT WARRANTIES OR CONDITIONS OF ANY KIND, either express or implied.
# See the License for the specific language governing permissions and
# limitations under the License.
# =========== Copyright 2023 @ CAMEL-AI.org. All Rights Reserved. ===========
import json
import os
import subprocess

import redis as redis_client
from dotenv import load_dotenv

load_dotenv()

redis_url = os.getenv("REDIS_URL")

redis = redis_client.from_url(redis_url)
process_table: dict[str, subprocess.Popen] = {}
script_path = os.path.dirname(os.path.dirname(__file__))


def redis_publish(content_id, message: dict):
    redis.publish(f"predict_{content_id}", json.dumps(message))


def start_predict(predict_id, content):

<<<<<<< HEAD
    # command = f"python {script_path}/twitter_game/twitter_simulation.py --db_path log/twitter_{predict_id}.db --content '{content}'  --content_id {predict_id}"

    proc = subprocess.Popen(
        [
            "python",
            f"{script_path}/twitter_game/twitter_simulation.py",
            "--db_path",
            f"log/twitter_{predict_id}.db",
            "--content",
            f"{content}",
            "--content_id",
            f"{predict_id}",
        ],
        env=os.environ.copy(),
        shell=True,
    )
=======
    command = (
        f"python {script_path}/twitter_game/twitter_simulation.py "
        f"--db_path log/twitter_{predict_id}.db "
        f"--content '{content}'  "
        f"--content_id {predict_id}"
    )

    proc = subprocess.Popen([command], env=os.environ.copy(), shell=True)
>>>>>>> 3641ec45
    process_table[predict_id] = proc


if __name__ == "__main__":
    pubsub = redis.pubsub()
    pubsub.subscribe("predict")
    try:
        for message in pubsub.listen():
            print(message)
            if message["type"] != "message":
                continue

            data = json.loads(message["data"])
            predict_id = data["predict_id"]
            if data["action"] == "start":
                start_predict(predict_id, data["content"])
            if data["action"] == "end" and predict_id in process_table:
                process_table.pop(predict_id).kill()
    except Exception as e:
        print(e)
    finally:
        pubsub.unsubscribe("predict")
        pubsub.close()
        redis.close()
        for process in process_table.values():
            process.kill()<|MERGE_RESOLUTION|>--- conflicted
+++ resolved
@@ -33,7 +33,6 @@
 
 def start_predict(predict_id, content):
 
-<<<<<<< HEAD
     # command = f"python {script_path}/twitter_game/twitter_simulation.py --db_path log/twitter_{predict_id}.db --content '{content}'  --content_id {predict_id}"
 
     proc = subprocess.Popen(
@@ -50,16 +49,6 @@
         env=os.environ.copy(),
         shell=True,
     )
-=======
-    command = (
-        f"python {script_path}/twitter_game/twitter_simulation.py "
-        f"--db_path log/twitter_{predict_id}.db "
-        f"--content '{content}'  "
-        f"--content_id {predict_id}"
-    )
-
-    proc = subprocess.Popen([command], env=os.environ.copy(), shell=True)
->>>>>>> 3641ec45
     process_table[predict_id] = proc
 
 
