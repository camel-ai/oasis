from __future__ import annotations

import argparse
import asyncio
import logging
import os
import random
from datetime import datetime
from typing import Any

from colorama import Back
from yaml import safe_load

from social_simulation.clock.clock import Clock
from social_simulation.social_agent.agents_generator import generate_agents
from social_simulation.social_platform.channel import Channel
from social_simulation.social_platform.config import Neo4jConfig
from social_simulation.social_platform.platform import Platform
from social_simulation.social_platform.typing import ActionType

logger = logging.getLogger("twitter_simulation")
logger.setLevel('DEBUG')
file_handler = logging.FileHandler("twitter_simulation.log")
file_handler.setLevel('DEBUG')
file_handler.setFormatter(
    logging.Formatter('%(levelname)s - %(asctime)s - %(name)s - %(message)s'))
logger.addHandler(file_handler)
stream_handler = logging.StreamHandler()
stream_handler.setLevel('DEBUG')
stream_handler.setFormatter(
    logging.Formatter('%(levelname)s - %(asctime)s - %(name)s - %(message)s'))
logger.addHandler(stream_handler)

parser = argparse.ArgumentParser(description="Arguments for script.")
parser.add_argument(
    "--config_path",
    type=str,
    help="Path to the YAML config file.",
    required=False,
    default="",
)

DATA_DIR = os.path.join(os.path.dirname(os.path.dirname(__file__)), "data")
DEFAULT_DB_PATH = ":memory:"
DEFAULT_CSV_PATH = os.path.join(DATA_DIR, "user_all_id_time.csv")


async def running(
    db_path: str | None = DEFAULT_DB_PATH,
    neo4j_username: str | None = None,
    neo4j_password: str | None = None,
    neo4j_uri: str | None = None,
    csv_path: str | None = DEFAULT_CSV_PATH,
    num_timesteps: int = 3,
    clock_factor: int = 60,
    recsys_type: str = "twitter",
    model_configs: dict[str, Any] | None = None,
) -> None:
    db_path = DEFAULT_DB_PATH if db_path is None else db_path
    csv_path = DEFAULT_CSV_PATH if csv_path is None else csv_path
    neo4j_config = Neo4jConfig(
        uri=neo4j_uri,
        username=neo4j_username,
        password=neo4j_password,
    )
    if not neo4j_config.is_valid():
        neo4j_config = None
        logger.warning("Neo4j config is not valid. "
                       "Using igraph backend for social graph.")
    if os.path.exists(db_path):
        os.remove(db_path)

    start_time = datetime.now()
    logger.info(f"Start time: {start_time}")
    clock = Clock(k=clock_factor)
    channel = Channel()
    infra = Platform(
        db_path,
        channel,
        clock,
        start_time,
        recsys_type=recsys_type,
    )
    task = asyncio.create_task(infra.running())

    model_configs = model_configs or {}
    agent_graph = await generate_agents(
        agent_info_path=csv_path,
        channel=channel,
        **model_configs,
    )
    # agent_graph.visualize("initial_social_graph.png")

    start_hour = 1

    for timestep in range(num_timesteps):
        logger.info(f"timestep:{timestep}")
        print(Back.GREEN + f"timestep:{timestep}" + Back.RESET)
<<<<<<< HEAD
        # 0.2 * timestep here means 1 timstep == 12 minutes
=======
        await infra.update_rec_table()
        # 0.2 * timestep here means 12 minutes
>>>>>>> 59d1fdb5
        simulation_time_hour = start_hour + 0.2 * timestep
        for _, agent in agent_graph.get_agents():
            if agent.user_info.is_controllable is False:
                agent_ac_prob = random.random()
                threshold = agent.user_info.profile['other_info'][
                    'active_threshold'][int(simulation_time_hour % 24)]
                if agent_ac_prob < threshold:
                    await agent.perform_action_by_llm()
            else:
                await agent.perform_action_by_hci()
        # agent_graph.visualize(f"timestep_{timestep}_social_graph.png")

    await channel.write_to_receive_queue((None, None, ActionType.EXIT))
    await task


if __name__ == "__main__":
    args = parser.parse_args()
    if os.path.exists(args.config_path):
        with open(args.config_path, "r") as f:
            cfg = safe_load(f)
        data_params = cfg.get("data")
        simulation_params = cfg.get("simulation")
        model_configs = cfg.get("model")

        asyncio.run(
            running(
                **data_params,
                **simulation_params,
                model_configs=model_configs,
            ))
    else:
        asyncio.run(running())
    logger.info("Simulation finished.")<|MERGE_RESOLUTION|>--- conflicted
+++ resolved
@@ -96,12 +96,8 @@
     for timestep in range(num_timesteps):
         logger.info(f"timestep:{timestep}")
         print(Back.GREEN + f"timestep:{timestep}" + Back.RESET)
-<<<<<<< HEAD
-        # 0.2 * timestep here means 1 timstep == 12 minutes
-=======
         await infra.update_rec_table()
         # 0.2 * timestep here means 12 minutes
->>>>>>> 59d1fdb5
         simulation_time_hour = start_hour + 0.2 * timestep
         for _, agent in agent_graph.get_agents():
             if agent.user_info.is_controllable is False:
