--- conflicted
+++ resolved
@@ -160,12 +160,6 @@
 def parse_args():
     parser = argparse.ArgumentParser(description="Simulation parameters")
     parser.add_argument("--db_path", type=str, default='twitter.db')
-<<<<<<< HEAD
-    parser.add_argument("--user_path",
-                        type=str,
-                        default=f'{DATA_DIR}/reddit/user_data_36.json')
-=======
->>>>>>> 52b90fce
     parser.add_argument("--content_id", type=int)
     return parser.parse_args()
 
