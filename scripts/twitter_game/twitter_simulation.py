--- conflicted
+++ resolved
@@ -210,12 +210,7 @@
     step = 1
     await trigger(step, content)
 
-<<<<<<< HEAD
-    channel_name = f'predict_new_{content_id}'
-    
-=======
     channel_name = f"predict_new_{content_id}"
->>>>>>> 3641ec45
     pubsub = redis.pubsub()
     pubsub.subscribe(channel_name)
 
