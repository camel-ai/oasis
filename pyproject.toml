[tool.poetry]
<<<<<<< HEAD
name = "oasis"
version = "0.0.2"
=======
name = "oasis-ai"
version = "0.0.1"
>>>>>>> 19a21f99
description = "Open Agents Social Interaction Simulations on a Large Scale"
authors = ["CAMEL-AI.org"]
readme = "README.md"
license = "Apache License 2.0"
keywords = [
    "recommendation-system",
    "communicative-ai",
    "ai-societies",
    "social-simulations",
    "artificial-intelligence",
    "deep-learning",
    "multi-agent-systems",
    "natural-language-processing",
    "large-language-models",
]
packages = [
    { include = "oasis" },
]
repository = "https://github.com/camel-ai/oasis.git"

[tool.poetry.dependencies]
python = ">=3.10.0,<3.12"
pandas = "2.2.2"
igraph = "0.11.6"
cairocffi = "1.7.1"
pytest = "8.2.0"
pytest-asyncio = "0.23.6"
pillow = "10.3.0"
unstructured = "0.13.7"
sentence-transformers = "3.0.0"
pre-commit = "3.7.1"
prance = "23.6.21.0"
openapi-spec-validator = "0.7.1"
slack_sdk = "3.31.0"
neo4j = "5.23.0"
camel-ai = "0.2.43"

[build-system]
requires = ["poetry-core>=1.0.0"]
build-backend = "poetry.core.masonry.api"<|MERGE_RESOLUTION|>--- conflicted
+++ resolved
@@ -1,11 +1,7 @@
 [tool.poetry]
-<<<<<<< HEAD
-name = "oasis"
-version = "0.0.2"
-=======
 name = "oasis-ai"
-version = "0.0.1"
->>>>>>> 19a21f99
+version = "0.1.0"
+
 description = "Open Agents Social Interaction Simulations on a Large Scale"
 authors = ["CAMEL-AI.org"]
 readme = "README.md"
