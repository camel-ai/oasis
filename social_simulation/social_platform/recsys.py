--- conflicted
+++ resolved
@@ -1,9 +1,4 @@
-<<<<<<< HEAD
-'''注意需要在写入rec_matrix的时候判断是否超过max_rec_tweet_len'''
-import os
-=======
 '''注意需要在写入rec_matrix的时候判断是否超过max_rec_post_len'''
->>>>>>> ecfd5fab
 import heapq
 import random
 from datetime import datetime
@@ -184,13 +179,7 @@
     # 获取所有推文的ID
     post_ids = [post['post_id'] for post in post_table]
 
-<<<<<<< HEAD
-    model = get_recsys_model(recsys_type="twitter")
-
-    if len(tweet_ids) <= max_rec_tweet_len:
-=======
     if len(post_ids) <= max_rec_post_len:
->>>>>>> ecfd5fab
         # 如果推文数量小于等于最大推荐数，每个用户获得所有推文ID
         new_rec_matrix = [post_ids] * (len(rec_matrix) - 1)
         new_rec_matrix = [None] + new_rec_matrix
@@ -393,14 +382,8 @@
         List[List]: Updated recommendation matrix.
     """
     # 获取所有推文的ID
-<<<<<<< HEAD
-    tweet_ids = [tweet['tweet_id'] for tweet in tweet_table]
-    model = get_recsys_model()
-    if len(tweet_ids) <= max_rec_tweet_len:
-=======
     post_ids = [post['post_id'] for post in post_table]
     if len(post_ids) <= max_rec_post_len:
->>>>>>> ecfd5fab
         # 如果推文数量小于等于最大推荐数，每个用户获得所有推文ID
         new_rec_matrix = [post_ids] * (len(rec_matrix) - 1)
         new_rec_matrix = [None] + new_rec_matrix
