from __future__ import annotations

from datetime import datetime
from genericpath import isfile
import inspect
import json
<<<<<<< HEAD
import os
from typing import TYPE_CHECKING, Any
import logging
=======
import logging
from typing import TYPE_CHECKING, Any

from camel.configs import ChatGPTConfig, OpenSourceConfig
>>>>>>> b46f790b
from camel.memories import (ChatHistoryMemory, MemoryRecord,
                            ScoreBasedContextCreator)
from camel.messages import BaseMessage
from camel.utils import OpenAITokenCounter
from camel.types import ModelType, OpenAIBackendRole
from colorama import Fore, Style

from social_simulation.social_agent.agent_action import SocialAction
from social_simulation.social_agent.agent_environment import SocialEnvironment
from social_simulation.social_platform import Channel
from social_simulation.social_platform.config import UserInfo

if TYPE_CHECKING:
    from social_simulation.social_agent import AgentGraph

<<<<<<< HEAD
agent_log = logging.getLogger(name='social.agent')
agent_log.setLevel('DEBUG')
now = datetime.now()
file_handler = logging.FileHandler(f'./log/social.agent-{str(now)}.log')
=======
logger = logging.getLogger(__name__)
logger.setLevel('DEBUG')
file_handler = logging.FileHandler(f"{__name__}.log")
>>>>>>> b46f790b
file_handler.setLevel('DEBUG')
file_handler.setFormatter(
    logging.Formatter('%(levelname)s - %(asctime)s - %(name)s - %(message)s'))
logger.addHandler(file_handler)


class SocialAgent:

    def __init__(
        self,
        agent_id: int,
        user_info: UserInfo,
        twitter_channel: Channel,
        inference_channel: Channel = None,
        model_type: ModelType = ModelType.LLAMA_3,
        agent_graph: "AgentGraph" = None,
    ):
        self.agent_id = agent_id
        self.user_info = user_info
        self.twitter_channel = twitter_channel
        self.inference_channel = inference_channel
        self.env = SocialEnvironment(SocialAction(agent_id, twitter_channel))
        self.system_message = BaseMessage.make_assistant_message(
            role_name="User",
            content=self.user_info.to_system_message(),
        )
        self.model_type = model_type
        self.has_function_call = False
        context_creator = ScoreBasedContextCreator(
            OpenAITokenCounter(ModelType.GPT_3_5_TURBO),
            4096,
        )
        self.memory = ChatHistoryMemory(context_creator, window_size=5)
        self.system_message = BaseMessage.make_assistant_message(
            role_name="system",
            content=self.user_info.to_system_message()  # system prompt
        )
        self.agent_graph = agent_graph

    async def perform_action_by_llm(self):
        # Get 5 random tweets:
        env_prompt = await self.env.to_text_prompt()
        user_msg = BaseMessage.make_user_message(
            role_name="User",
            content=(
                f"Please perform social media actions after observing the "
                f"platform environments. Notice that don't limit your actions "
                f"for example to just like the posts. "
                f"Here is your social media environment: {env_prompt}"),
        )
        self.memory.write_record(
            MemoryRecord(
                user_msg,
                OpenAIBackendRole.USER,
            ))

        openai_messages, _ = self.memory.get_context()
        content = ""
<<<<<<< HEAD
        if not openai_messages:
            openai_messages = [{
                        "role": self.system_message.role_name,
                        "content": self.system_message.content
                    }] + [user_msg.to_openai_user_message()]
        agent_log.info(f"Agent {self.agent_id} is running with prompt: {openai_messages}")
=======

        logger.info(
            f"Agent {self.agent_id} is running with prompt: {openai_messages}")
>>>>>>> b46f790b

        if self.has_function_call:
            response = self.model_backend.run(openai_messages)
            logger.info(f"Agent {self.agent_id} response: {response}")
            if response.choices[0].message.function_call:
                action_name = response.choices[0].message.function_call.name
                args = json.loads(
                    response.choices[0].message.function_call.arguments)
                print(f"Agent {self.agent_id} is performing "
                      f"twitter action: {action_name} with args: {args}")
                await getattr(self.env.action, action_name)(**args)
                self.perform_agent_graph_action(action_name, args)

        else:
            retry = 5
            exec_functions = []

            while retry > 0:
                start_message = openai_messages[0]
                if start_message["role"] != self.system_message.role_name:
                    openai_messages = [{
                        "role": self.system_message.role_name,
                        "content": self.system_message.content
                    }] + openai_messages

<<<<<<< HEAD
                message_id = await self.inference_channel.write_to_receive_queue(
                    openai_messages)
                message_id, content = await self.inference_channel.read_from_send_queue(message_id)

                if not content.startswith("{"):
                    idx = content.find("{")
                    if idx != -1:
                        content = content[idx:]
                    else:
                        content = '''{
    "reason": "No response.",
    "functions": [{
        "name": "do_nothing",
        "arguments": {}
    }],
}'''
                if not content.endswith("}"):
                    idx = content.rfind("}")
                    if idx != -1:
                        content = content[:idx+1]
                    else:
                        content = '''{
    "reason": "No response.",
    "functions": [{
        "name": "do_nothing",
        "arguments": {}
    }],
}'''
                agent_log.info(f"Agent {self.agent_id} receve response: {content}")

=======
                response = self.model_backend.run(openai_messages)
                logger.info(f"Agent {self.agent_id} response: {response}")
                content = response.choices[0].message.content
>>>>>>> b46f790b
                try:
                    content_json = json.loads(content)
                    functions = content_json['functions']
                    reason = content_json['reason']
                    # print(f"Agent {self.agent_id} choose "
                    #       f"{functions} \nbecause: {reason}.")
                    for function in functions:
                        name = function['name']
                        arguments = function['arguments']
                        # print(f"Agent {self.agent_id} is performing "
                        #       f"twitter action: {name} with args: {arguments}")
                        exec_functions.append({
                            'name': name,
                            'arguments': arguments
                        })
                        self.perform_agent_graph_action(name, arguments)
                    break
                except Exception as e:
                    # print(Fore.LIGHTRED_EX + f"Agent {self.agent_id}, time " +
                    #       Style.BRIGHT + str(retry) + Style.RESET_ALL +
                    #       f"\nError: {e} when parsing response:{content}\n" +
                    #       Fore.RESET + "=" * 20 + "\n")
                    # print(Fore.LIGHTBLUE_EX + "For DEBUG, Messages:",
                    #       openai_messages, "\n" + Fore.RESET + "=" * 20 + "\n")
                    agent_log.error(f"Agent {self.agent_id} error: {e}")
                    exec_functions = []
                    retry -= 1
            for function in exec_functions:
                try:
                    await getattr(self.env.action,
                                  function['name'])(**function['arguments'])
                except Exception as e:
                    # print(Fore.LIGHTRED_EX + f"Agent {self.agent_id}, time " +
                    #       Style.BRIGHT + str(retry) + Style.RESET_ALL +
                    #       f"\nError: {e} when performing twitter action:" +
                    #       f" {function['name']} with " +
                    #       f"args: {function['arguments']}\n" + Fore.RESET +
                    #       "=" * 20 + "\n")
                    agent_log.error(f"Agent {self.agent_id} error: {e}")

        if retry == 0:
            content = "No response." 
        agent_msg = BaseMessage.make_assistant_message(role_name="Assistant",
                                                       content=content)
        self.memory.write_record(
            MemoryRecord(agent_msg, OpenAIBackendRole.ASSISTANT))

    async def perform_action_by_hci(self) -> Any:
        print('Please choose one function to perform:')
        function_list = self.env.action.get_openai_function_list()
        for i in range(len(function_list)):
            # print(f"{i}.", function_list[i].func.__name__, end=', ')
            agent_log.info(f"Agent {self.agent_id} function: {function_list[i].func.__name__}")
        # print()

        selection = int(input("Enter your choice: "))
        if not 0 <= selection < len(function_list):
            # print("Invalid input. Please enter a number.")
            agent_log.error(f"Agent {self.agent_id} invalid input.")
            return
        func = function_list[selection].func

        params = inspect.signature(func).parameters
        args = []
        for param in params.values():
            while True:
                try:
                    value = input(f"Enter value for {param.name}: ")
                    args.append(value)
                    break
                except ValueError:
                    # print("Invalid input, please enter an integer.")
                    agent_log.error("Invalid input, please enter an integer.")

        result = await func(*args)
        return result

    async def perform_action_by_data(self, func_name, *args, **kwargs) -> Any:
        function_list = self.env.action.get_openai_function_list()
        for i in range(len(function_list)):
            if function_list[i].func.__name__ == func_name:
                func = function_list[i].func
                result = await func(*args, **kwargs)
                # print(result)
                agent_log.info(f"Agent {self.agent_id}: {result}")
                return result
        raise ValueError(f"Function {func_name} not found in the list.")

    def perform_agent_graph_action(
        self,
        action_name: str,
        arguments: dict[str, Any],
    ):
        r"""Remove edge if action is unfollow or add edge
        if action is follow to the agent graph.
        """
        if "unfollow" in action_name:
            followee_id: int | None = arguments.get("followee_id", None)
            if followee_id is None:
                return
            self.agent_graph.remove_edge(self.agent_id, followee_id)
            logger.info(f"Agent {self.agent_id} unfollowed {followee_id}")
        elif "follow" in action_name:
            followee_id: int | None = arguments.get("followee_id", None)
            if followee_id is None:
                return
            self.agent_graph.add_edge(self.agent_id, followee_id)
            logger.info(f"Agent {self.agent_id} followed {followee_id}")

    def __str__(self) -> str:
        return (f"{self.__class__.__name__}(agent_id={self.agent_id}, "
                f"model_type={self.model_type.value})")<|MERGE_RESOLUTION|>--- conflicted
+++ resolved
@@ -4,16 +4,9 @@
 from genericpath import isfile
 import inspect
 import json
-<<<<<<< HEAD
 import os
 from typing import TYPE_CHECKING, Any
 import logging
-=======
-import logging
-from typing import TYPE_CHECKING, Any
-
-from camel.configs import ChatGPTConfig, OpenSourceConfig
->>>>>>> b46f790b
 from camel.memories import (ChatHistoryMemory, MemoryRecord,
                             ScoreBasedContextCreator)
 from camel.messages import BaseMessage
@@ -29,16 +22,10 @@
 if TYPE_CHECKING:
     from social_simulation.social_agent import AgentGraph
 
-<<<<<<< HEAD
 agent_log = logging.getLogger(name='social.agent')
 agent_log.setLevel('DEBUG')
 now = datetime.now()
 file_handler = logging.FileHandler(f'./log/social.agent-{str(now)}.log')
-=======
-logger = logging.getLogger(__name__)
-logger.setLevel('DEBUG')
-file_handler = logging.FileHandler(f"{__name__}.log")
->>>>>>> b46f790b
 file_handler.setLevel('DEBUG')
 file_handler.setFormatter(
     logging.Formatter('%(levelname)s - %(asctime)s - %(name)s - %(message)s'))
@@ -97,18 +84,13 @@
 
         openai_messages, _ = self.memory.get_context()
         content = ""
-<<<<<<< HEAD
+
         if not openai_messages:
             openai_messages = [{
                         "role": self.system_message.role_name,
                         "content": self.system_message.content
                     }] + [user_msg.to_openai_user_message()]
         agent_log.info(f"Agent {self.agent_id} is running with prompt: {openai_messages}")
-=======
-
-        logger.info(
-            f"Agent {self.agent_id} is running with prompt: {openai_messages}")
->>>>>>> b46f790b
 
         if self.has_function_call:
             response = self.model_backend.run(openai_messages)
@@ -134,7 +116,6 @@
                         "content": self.system_message.content
                     }] + openai_messages
 
-<<<<<<< HEAD
                 message_id = await self.inference_channel.write_to_receive_queue(
                     openai_messages)
                 message_id, content = await self.inference_channel.read_from_send_queue(message_id)
@@ -165,11 +146,6 @@
 }'''
                 agent_log.info(f"Agent {self.agent_id} receve response: {content}")
 
-=======
-                response = self.model_backend.run(openai_messages)
-                logger.info(f"Agent {self.agent_id} response: {response}")
-                content = response.choices[0].message.content
->>>>>>> b46f790b
                 try:
                     content_json = json.loads(content)
                     functions = content_json['functions']
